//
//  SwiftSignatureView.swift
//  SwiftSignatureView
//
//  Created by Alankar Misra on 6/23/15.
//
//  SwiftSignatureView is available under the MIT license. See the LICENSE file for more info.

import UIKit

/// A lightweight, fast and customizable option for capturing fluid, variable-stroke-width signatures within your app.
public class SwiftSignatureView: UIView {
    // MARK: Public Properties
    
    /**
    The maximum stroke width.
    */
    @IBInspectable public var maximumStrokeWidth:CGFloat = 4 {
        didSet {
            if(maximumStrokeWidth < minimumStrokeWidth || maximumStrokeWidth <= 0) {
                maximumStrokeWidth = oldValue
            }
        }
    }
    
    /**
    The minimum stroke width.
    */
    @IBInspectable public var minimumStrokeWidth:CGFloat = 1 {
        didSet {
            if(minimumStrokeWidth > maximumStrokeWidth || minimumStrokeWidth <= 0) {
                minimumStrokeWidth = oldValue
            }
        }
    }
    
    /**
    The stroke color.
    */
    @IBInspectable public var strokeColor:UIColor = UIColor.blackColor()
    
    /**
    The stroke alpha. Prefer higher values to prevent stroke segments from showing through.
    */
    @IBInspectable public var strokeAlpha:CGFloat = 1.0 {
        didSet {
            if(strokeAlpha <= 0.0 || strokeAlpha > 1.0) {
                strokeAlpha = oldValue
            }
        }
    }
    
    /**
    The UIImage representation of the signature. Read only.
    */
    private(set) public var signature:UIImage?
    
    // MARK: Public Methods
    public func clear() {
        signature = nil
        self.setNeedsDisplay()
    }
    
    // MARK: Private Methods
    private var previousPoint = CGPointZero
    private var previousEndPoint = CGPointZero
    private var previousWidth:CGFloat = 0.0
    
    required public init?(coder aDecoder: NSCoder) {
        super.init(coder: aDecoder)
        
<<<<<<< HEAD
        initialize()
    }
    
    override public init(frame: CGRect) {
        super.init(frame: frame)
        
        initialize()
    }
    
    private func initialize() {
        let tap:UITapGestureRecognizer = UITapGestureRecognizer(target: self, action: "tap:")
=======
        let tap:UITapGestureRecognizer = UITapGestureRecognizer(target: self, action: #selector(SwiftSignatureView.tap(_:)))
>>>>>>> b3a5aedf
        self.addGestureRecognizer(tap)
        
        let pan:UIPanGestureRecognizer = UIPanGestureRecognizer(target: self, action: #selector(SwiftSignatureView.pan(_:)))
        pan.minimumNumberOfTouches = 1
        pan.maximumNumberOfTouches = 1
        self.addGestureRecognizer(pan)
    }
    
    func tap(tap:UITapGestureRecognizer) {
        let rect = self.bounds
        
        UIGraphicsBeginImageContextWithOptions(rect.size, false, UIScreen.mainScreen().scale)
        if(signature == nil) {
            signature = UIGraphicsGetImageFromCurrentImageContext()
        }
        signature?.drawInRect(rect)
        let currentPoint = tap.locationInView(self)
        drawPointAt(currentPoint, pointSize: 5.0)
        signature = UIGraphicsGetImageFromCurrentImageContext()
        UIGraphicsEndImageContext()
        self.setNeedsDisplay()
    }
    
    func pan(pan:UIPanGestureRecognizer) {
        switch(pan.state) {
        case .Began:
            previousPoint = pan.locationInView(self)
            previousEndPoint = previousPoint
        case .Changed:
            let currentPoint = pan.locationInView(self)
            let strokeLength = distance(previousPoint, pt2: currentPoint)
            if(strokeLength >= 1.0) {
                let rect = self.bounds
                UIGraphicsBeginImageContextWithOptions(rect.size, false, UIScreen.mainScreen().scale)
                if(signature == nil) {
                    signature = UIGraphicsGetImageFromCurrentImageContext()
                }
                // Draw the prior signature
                signature?.drawInRect(rect)
                
                let delta:CGFloat = 0.5
                let strokeScale:CGFloat = 50 // fudge factor based on empirical tests
                let currentWidth = max(minimumStrokeWidth,min(maximumStrokeWidth, 1/strokeLength*strokeScale*delta + previousWidth*(1-delta)))
                let midPoint = CGPointMid(p0:currentPoint, p1:previousPoint)
                
                drawQuadCurve(previousEndPoint, control: previousPoint, end: midPoint, startWidth:previousWidth, endWidth: currentWidth)
                
                signature = UIGraphicsGetImageFromCurrentImageContext()
                UIGraphicsEndImageContext()
                previousPoint = currentPoint
                previousEndPoint = midPoint
                previousWidth = currentWidth
                self.setNeedsDisplay()
            }
            
        default:
            break
        }
    }
    
    private func distance(pt1:CGPoint, pt2:CGPoint) -> CGFloat {
        return sqrt((pt1.x - pt2.x)*(pt1.x - pt2.x) + (pt1.y - pt2.y)*(pt1.y - pt2.y))
    }
    
    private func CGPointMid(p0 p0:CGPoint, p1:CGPoint)->CGPoint {
        return CGPointMake((p0.x+p1.x)/2.0, (p0.y+p1.y)/2.0)
    }
    
    override public func drawRect(rect: CGRect) {
        signature?.drawInRect(rect)
    }
    
    private func getOffsetPoints(p0 p0:CGPoint, p1:CGPoint, width:CGFloat) -> (p0:CGPoint, p1:CGPoint) {
        let pi_by_2:CGFloat = 3.14/2
        let delta = width/2.0
        let v0 = p1.x - p0.x
        let v1 = p1.y - p0.y
        let divisor = sqrt(v0*v0 + v1*v1)
        let u0 = v0/divisor
        let u1 = v1/divisor
        
        // rotate vector
        let ru0 = cos(pi_by_2)*u0 - sin(pi_by_2)*u1
        let ru1 = sin(pi_by_2)*u0 + cos(pi_by_2)*u1
        
        // scale the vector
        let du0 = delta * ru0
        let du1 = delta * ru1
        
        return (CGPoint(x: p0.x+du0, y: p0.y+du1),CGPoint(x: p0.x-du0, y: p0.y-du1))
    }
    
    private func drawQuadCurve(start:CGPoint, control:CGPoint, end:CGPoint, startWidth:CGFloat, endWidth:CGFloat) {
        if(start != control) {
            let path = UIBezierPath()
            let controlWidth = (startWidth+endWidth)/2.0
            
            let startOffsets = getOffsetPoints(p0: start, p1: control, width: startWidth)
            let controlOffsets = getOffsetPoints(p0: control, p1: start, width: controlWidth)
            let endOffsets = getOffsetPoints(p0: end, p1: control, width: endWidth)
            
            path.moveToPoint(startOffsets.p0)
            path.addQuadCurveToPoint(endOffsets.p1, controlPoint: controlOffsets.p1)
            path.addLineToPoint(endOffsets.p0)
            path.addQuadCurveToPoint(startOffsets.p1, controlPoint: controlOffsets.p0)
            path.addLineToPoint(startOffsets.p1)
            
            let signatureColor = strokeColor.colorWithAlphaComponent(strokeAlpha)
            signatureColor.setFill()
            signatureColor.setStroke()
            
            path.lineWidth = 1
            path.lineJoinStyle = CGLineJoin.Round
            path.lineCapStyle = CGLineCap.Round
            path.stroke()
            path.fill()
        }
    }
    
    private func drawPointAt(point:CGPoint, pointSize:CGFloat = 1.0) {
        let path = UIBezierPath()
        let signatureColor = strokeColor.colorWithAlphaComponent(strokeAlpha)
        signatureColor.setStroke()
        
        path.lineWidth = pointSize
        path.lineCapStyle = CGLineCap.Round
        path.moveToPoint(point)
        path.addLineToPoint(point)
        path.stroke()
    }
}<|MERGE_RESOLUTION|>--- conflicted
+++ resolved
@@ -67,23 +67,17 @@
     private var previousWidth:CGFloat = 0.0
     
     required public init?(coder aDecoder: NSCoder) {
-        super.init(coder: aDecoder)
-        
-<<<<<<< HEAD
+        super.init(coder: aDecoder)        
         initialize()
     }
     
     override public init(frame: CGRect) {
-        super.init(frame: frame)
-        
+        super.init(frame: frame)        
         initialize()
     }
     
     private func initialize() {
-        let tap:UITapGestureRecognizer = UITapGestureRecognizer(target: self, action: "tap:")
-=======
         let tap:UITapGestureRecognizer = UITapGestureRecognizer(target: self, action: #selector(SwiftSignatureView.tap(_:)))
->>>>>>> b3a5aedf
         self.addGestureRecognizer(tap)
         
         let pan:UIPanGestureRecognizer = UIPanGestureRecognizer(target: self, action: #selector(SwiftSignatureView.pan(_:)))
